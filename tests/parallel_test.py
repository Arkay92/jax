# Copyright 2018 Google LLC
#
# Licensed under the Apache License, Version 2.0 (the "License");
# you may not use this file except in compliance with the License.
# You may obtain a copy of the License at
#
#     https://www.apache.org/licenses/LICENSE-2.0
#
# Unless required by applicable law or agreed to in writing, software
# distributed under the License is distributed on an "AS IS" BASIS,
# WITHOUT WARRANTIES OR CONDITIONS OF ANY KIND, either express or implied.
# See the License for the specific language governing permissions and
# limitations under the License.

from __future__ import absolute_import
from __future__ import division
from __future__ import print_function

import numpy as onp
from absl.testing import absltest
from absl.testing import parameterized

import jax.numpy as np
from jax import test_util as jtu
from jax import lax
from jax.api import pmap, papply, jit, make_jaxpr, axisvar_split
from jax.linear_util import wrap_init

from jax.config import config
config.parse_flags_with_absl()


class PmapTest(jtu.JaxTestCase):

  def testConstantFunction(self):
    f = lambda x: 3
    ans = pmap(f, axis_name='i')(onp.ones(4))
    expected = 3 * onp.ones(4)
    self.assertAllClose(ans, expected, check_dtypes=False)

  def testReduceSum(self):
    f = lambda x: lax.parallel.psum(x, 'i')
    ans = pmap(f, axis_name='i')(onp.ones(4))
    expected = 4 * onp.ones(4)
    self.assertAllClose(ans, expected, check_dtypes=False)

  def testLogSoftmax(self):
    f = lambda x: x - np.log(lax.parallel.psum(np.exp(x), 'i'))
    x = onp.log(onp.arange(1., 10., dtype=onp.float32))
    ans = pmap(f, axis_name='i')(x)
    expected = x - onp.log(onp.sum(onp.exp(x)))
    self.assertAllClose(ans, expected, check_dtypes=False)

  def testNested(self):
    f = lambda x: lax.parallel.psum(lax.parallel.psum(x, 'i'), 'j')
    x = onp.ones((2, 2))
    ans1 = pmap(pmap(f, 'i'), 'j')(x)
    ans2 = pmap(pmap(f, 'j'), 'i')(x)
    expected = 4 * onp.ones((2, 2))
    self.assertAllClose(ans1, expected, check_dtypes=False)
    self.assertAllClose(ans2, expected, check_dtypes=False)


class PapplyTest(jtu.JaxTestCase):

  def testIdentity(self):
    pfun, axis_name = papply(lambda x: x, 3)
    ans = pfun(onp.arange(3))
    expected = onp.arange(3)
    self.assertAllClose(ans, expected, check_dtypes=False)

  def testMap(self):
    pfun, axis_name = papply(np.sin, 3)
    ans = pfun(onp.arange(3.))
    expected = onp.sin(onp.arange(3.))
    self.assertAllClose(ans, expected, check_dtypes=False)

  def DISABLED_testSum(self):
    pfun, axis_name = papply(np.sum, 5)

    jaxpr = make_jaxpr(pfun)(onp.zeros(5))
    expected_jaxpr = make_jaxpr(
        lambda x: lax.parallel.psum(x, axis_name))(onp.zeros(5))
    assert repr(jaxpr) == repr(expected_jaxpr)

    ans = pmap(pfun, axis_name)(onp.arange(3.))
    expected = onp.sum(onp.arange(3.))
    self.assertAllClose(ans, expected, check_dtypes=False)

  def DISABLED_testLogSoftmax(self):

    def fun(x):
      return x - np.log(np.sum(np.exp(x)))

    pfun, axis_name = papply(fun, 5)

    jaxpr = make_jaxpr(pfun)(onp.zeros(5))
    expected_jaxpr = make_jaxpr(
        lambda x: x - np.log(lax.parallel.psum(np.exp(x), axis_name)))(onp.zeros(5))
    assert repr(jaxpr) == repr(expected_jaxpr)

    ans = pmap(pfun, axis_name)(onp.arange(1., 5.))
    expected = fun(onp.arange(1., 5.))
    self.assertAllClose(ans, expected, check_dtypes=False)

  def testAdd(self):
    x = onp.array([[1, 2, 3], [4, 5, 6]])
    expected = x + x

    pfun, axis_name = papply(np.add, 2)
    ans = pmap(pfun, axis_name)(x, x)
    self.assertAllClose(ans, expected, check_dtypes=True)

  def DISABLED_testAddBroadcasting(self):

    def fun(x):
      return x + 3

    x = onp.array([[1, 2], [3, 4]])
    expected = x + 3

    pfun, axis_name = papply(fun, 2)
    ans = pmap(pfun, axis_name)(x)
    self.assertAllClose(ans, expected, check_dtypes=True)

  def testTranspose(self):

    def fun(x):
      return x.T

    xs = [
        onp.reshape(onp.arange(4., dtype=onp.float32), (2, 2)),
        onp.reshape(onp.arange(9., dtype=onp.float32), (3, 3)),
    ]
    for x in xs:
      expected = x.T
      pfun, axis_name = papply(fun, x.shape[0])
      ans = pmap(pfun, axis_name)(x)
      self.assertAllClose(ans, expected, check_dtypes=False)

  def testTransposeWithOddPermutation(self):

    def fun(x):
      return np.transpose(x, (2, 0, 1))

    xs = [
        onp.reshape(onp.arange(8., dtype=onp.float32), (2, 2, 2)),
        onp.reshape(onp.arange(27., dtype=onp.float32), (3, 3, 3)),
    ]
    for x in xs:
      expected = np.transpose(x, (2, 0, 1))
      pfun, axis_name = papply(fun, x.shape[0])
      ans = pmap(pfun, axis_name)(x)
      self.assertAllClose(ans, expected, check_dtypes=False)

  def testTransposeAndAddRank2(self):

    def fun(x):
      return x + x.T

    x = onp.reshape(onp.arange(4., dtype=onp.float32), (2, 2))
    expected = x + x.T

    pfun, axis_name = papply(fun, 2)
    ans = pmap(pfun, axis_name)(x)
    self.assertAllClose(ans, expected, check_dtypes=False)

  def DISABLED_testTransposeAndAddRank3(self):

    def fun(x):
      return x + x.T

    x = onp.reshape(onp.arange(8., dtype=onp.float32), (2, 2, 2))
    expected = x + x.T

    pfun, axis_name = papply(fun, 2)
    ans = pmap(pfun, axis_name)(x)
    self.assertAllClose(ans, expected, check_dtypes=False)

  def testDot(self):

    def fun(x, y):
      return lax.dot(x, y)
    xs = [
        onp.reshape(onp.arange(4., dtype=onp.float32), (2, 2)),
        onp.reshape(onp.arange(9., dtype=onp.float32), (3, 3)),
    ]
    in_axes_combos = [(0, 0), (0, 1)] # [(1, 0)]
    for in_axes in in_axes_combos:
      for x in xs:
        expected = fun(x, x)
        pfun, axis_name = papply(fun, x.shape[0], in_axes=in_axes)
        ans = pmap(pfun, axis_name)(x, x)
        self.assertAllClose(ans, expected, check_dtypes=False)


<<<<<<< HEAD
class SplitTest(jtu.JaxTestCase):

  def testSplitBasic(self):
    f = lambda x: lax.parallel.psum(np.sin(x), 'i')
    x = onp.ones((2, 2))
    fsplit = axisvar_split(f, 'i', ('j', 'k'))
    ans = pmap(pmap(fsplit, 'j'), 'k')(x)
    expected = onp.sum(onp.sin(x))
    self.assertAllClose(ans, expected, check_dtypes=False)


=======
>>>>>>> 157ad4a6
if __name__ == '__main__':
  absltest.main()<|MERGE_RESOLUTION|>--- conflicted
+++ resolved
@@ -194,19 +194,5 @@
         self.assertAllClose(ans, expected, check_dtypes=False)
 
 
-<<<<<<< HEAD
-class SplitTest(jtu.JaxTestCase):
-
-  def testSplitBasic(self):
-    f = lambda x: lax.parallel.psum(np.sin(x), 'i')
-    x = onp.ones((2, 2))
-    fsplit = axisvar_split(f, 'i', ('j', 'k'))
-    ans = pmap(pmap(fsplit, 'j'), 'k')(x)
-    expected = onp.sum(onp.sin(x))
-    self.assertAllClose(ans, expected, check_dtypes=False)
-
-
-=======
->>>>>>> 157ad4a6
 if __name__ == '__main__':
   absltest.main()